--- conflicted
+++ resolved
@@ -21,16 +21,8 @@
 #define MMD_TEST_DOC_UNICODE_TEXT                                             \
   "À϶￥🌭∮⇒⇔¬β∀₂⌀ıəˈ⍳⍴V)"                           \
   "═€ίζησθლბშიнстемองจึองታሽ።ደለᚢᛞᚦᚹ⠳⠞⠊⠎▉▒▒▓😃"
-<<<<<<< HEAD
 #define MMD_TEST_TRACKER_PROP "tracker"
-=======
-
 #define MMD_TEST_DESC_TEXT "A different description"
-
-typedef struct _ModuleStreamFixture
-{
-} ModuleStreamFixture;
->>>>>>> f4ebe8de
 
 
 static void
@@ -283,8 +275,7 @@
 }
 
 static void
-module_stream_v1_test_description (ModuleStreamFixture *fixture,
-                                   gconstpointer user_date)
+module_stream_v1_test_description (void)
 {
   g_autoptr (ModulemdModuleStreamV1) stream = NULL;
   const gchar *description = NULL;
@@ -315,8 +306,7 @@
 }
 
 static void
-module_stream_v2_test_description (ModuleStreamFixture *fixture,
-                                   gconstpointer user_date)
+module_stream_v2_test_description (void)
 {
   g_autoptr (ModulemdModuleStreamV2) stream = NULL;
   const gchar *description = NULL;
@@ -2647,7 +2637,6 @@
 
   // Define the tests.o
 
-<<<<<<< HEAD
   g_test_add_func ("/modulemd/v2/modulestream/construct",
                    module_stream_test_construct);
 
@@ -2658,6 +2647,12 @@
 
   g_test_add_func ("/modulemd/v2/modulestream/v2/documentation",
                    module_stream_v2_test_documentation);
+
+  g_test_add_func ("/modulemd/v2/modulestream/v1/description",
+                   module_stream_v1_test_description);
+
+  g_test_add_func ("/modulemd/v2/modulestream/v2/description",
+                   module_stream_v2_test_description);
 
   g_test_add_func ("/modulemd/v2/modulestream/v1/licenses",
                    module_stream_v1_test_licenses);
@@ -2759,182 +2754,6 @@
 
   g_test_add_func ("/modulemd/v2/modulestream/v2/community",
                    module_stream_v2_test_community);
-=======
-  g_test_add ("/modulemd/v2/modulestream/construct",
-              ModuleStreamFixture,
-              NULL,
-              NULL,
-              module_stream_test_construct,
-              NULL);
-
-  g_test_add ("/modulemd/v2/modulestream/arch",
-              ModuleStreamFixture,
-              NULL,
-              NULL,
-              module_stream_test_arch,
-              NULL);
-
-  g_test_add ("/modulemd/v2/modulestream/v1/documentation",
-              ModuleStreamFixture,
-              NULL,
-              NULL,
-              module_stream_v1_test_documentation,
-              NULL);
-
-  g_test_add ("/modulemd/v2/modulestream/v2/documentation",
-              ModuleStreamFixture,
-              NULL,
-              NULL,
-              module_stream_v2_test_documentation,
-              NULL);
-
-  g_test_add ("/modulemd/v2/modulestream/v1/description",
-              ModuleStreamFixture,
-              NULL,
-              NULL,
-              module_stream_v1_test_description,
-              NULL);
-
-  g_test_add ("/modulemd/v2/modulestream/v2/description",
-              ModuleStreamFixture,
-              NULL,
-              NULL,
-              module_stream_v2_test_description,
-              NULL);
-
-  g_test_add ("/modulemd/v2/modulestream/v1/profiles",
-              ModuleStreamFixture,
-              NULL,
-              NULL,
-              module_stream_v1_test_profiles,
-              NULL);
-
-  g_test_add ("/modulemd/v2/modulestream/v2/profiles",
-              ModuleStreamFixture,
-              NULL,
-              NULL,
-              module_stream_v2_test_profiles,
-              NULL);
-
-  g_test_add ("/modulemd/v2/modulestream/v1/components",
-              ModuleStreamFixture,
-              NULL,
-              NULL,
-              module_stream_v1_test_components,
-              NULL);
-
-  g_test_add ("/modulemd/v2/modulestream/v2/components",
-              ModuleStreamFixture,
-              NULL,
-              NULL,
-              module_stream_v2_test_components,
-              NULL);
-
-  g_test_add ("/modulemd/v2/modulestream/copy",
-              ModuleStreamFixture,
-              NULL,
-              NULL,
-              module_stream_test_copy,
-              NULL);
-
-  g_test_add ("/modulemd/v2/modulestream/equals",
-              ModuleStreamFixture,
-              NULL,
-              NULL,
-              module_stream_test_equals,
-              NULL);
-
-  g_test_add ("/modulemd/v2/modulestream/nsvc",
-              ModuleStreamFixture,
-              NULL,
-              NULL,
-              module_stream_test_nsvc,
-              NULL);
-
-
-  g_test_add ("/modulemd/v2/modulestream/nsvca",
-              ModuleStreamFixture,
-              NULL,
-              NULL,
-              module_stream_test_nsvca,
-              NULL);
-
-  g_test_add ("/modulemd/v2/modulestream/v1/equals",
-              ModuleStreamFixture,
-              NULL,
-              NULL,
-              module_stream_v1_test_equals,
-              NULL);
-
-  g_test_add ("/modulemd/v2/modulestream/v2/equals",
-              ModuleStreamFixture,
-              NULL,
-              NULL,
-              module_stream_v2_test_equals,
-              NULL);
-
-  g_test_add ("/modulemd/v2/modulestream/v1/dependencies",
-              ModuleStreamFixture,
-              NULL,
-              NULL,
-              module_stream_v1_test_dependencies,
-              NULL);
-
-  g_test_add ("/modulemd/v2/modulestream/v2/dependencies",
-              ModuleStreamFixture,
-              NULL,
-              NULL,
-              module_stream_v2_test_dependencies,
-              NULL);
-
-  g_test_add ("/modulemd/v2/modulestream/v1/parse_dump",
-              ModuleStreamFixture,
-              NULL,
-              NULL,
-              module_stream_v1_test_parse_dump,
-              NULL);
-
-  g_test_add ("/modulemd/v2/modulestream/v2/parse_dump",
-              ModuleStreamFixture,
-              NULL,
-              NULL,
-              module_stream_v2_test_parse_dump,
-              NULL);
-
-  g_test_add ("/modulemd/v2/modulestream/v1/depends_on_stream",
-              ModuleStreamFixture,
-              NULL,
-              NULL,
-              module_stream_v1_test_depends_on_stream,
-              NULL);
-  g_test_add ("/modulemd/v2/modulestream/v2/depends_on_stream",
-              ModuleStreamFixture,
-              NULL,
-              NULL,
-              module_stream_v2_test_depends_on_stream,
-              NULL);
-
-  g_test_add ("/modulemd/v2/modulestream/v2/validate/buildafter",
-              ModuleStreamFixture,
-              NULL,
-              NULL,
-              module_stream_v2_test_validate_buildafter,
-              NULL);
-
-  g_test_add ("/modulemd/v2/modulestream/v2/validate/buildarches",
-              ModuleStreamFixture,
-              NULL,
-              NULL,
-              module_stream_v2_test_validate_buildarches,
-              NULL);
-
-  g_test_add ("/modulemd/v2/modulestream/v2/rpm_map",
-              ModuleStreamFixture,
-              NULL,
-              NULL,
-              module_stream_v2_test_rpm_map,
-              NULL);
->>>>>>> f4ebe8de
 
   g_test_add_func ("/modulemd/v2/modulestream/v2/unicode/description",
                    module_stream_v2_test_unicode_desc);
